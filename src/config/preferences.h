/*
 * preferences.h
 *
 * Copyright (C) 2012 - 2014 James Booth <boothj5@gmail.com>
 *
 * This file is part of Profanity.
 *
 * Profanity is free software: you can redistribute it and/or modify
 * it under the terms of the GNU General Public License as published by
 * the Free Software Foundation, either version 3 of the License, or
 * (at your option) any later version.
 *
 * Profanity is distributed in the hope that it will be useful,
 * but WITHOUT ANY WARRANTY; without even the implied warranty of
 * MERCHANTABILITY or FITNESS FOR A PARTICULAR PURPOSE.  See the
 * GNU General Public License for more details.
 *
 * You should have received a copy of the GNU General Public License
 * along with Profanity.  If not, see <http://www.gnu.org/licenses/>.
 *
 * In addition, as a special exception, the copyright holders give permission to
 * link the code of portions of this program with the OpenSSL library under
 * certain conditions as described in each individual source file, and
 * distribute linked combinations including the two.
 *
 * You must obey the GNU General Public License in all respects for all of the
 * code used other than OpenSSL. If you modify file(s) with this exception, you
 * may extend this exception to your version of the file(s), but you are not
 * obligated to do so. If you do not wish to do so, delete this exception
 * statement from your version. If you delete this exception statement from all
 * source files in the program, then also delete it here.
 *
 */

#ifndef PREFERENCES_H
#define PREFERENCES_H

#include "config.h"

#include <glib.h>
#ifdef HAVE_NCURSESW_NCURSES_H
#include <ncursesw/ncurses.h>
#elif HAVE_NCURSES_H
#include <ncurses.h>
#endif

#define PREFS_MIN_LOG_SIZE 64
#define PREFS_MAX_LOG_SIZE 1048580

// represents all settings in .profrc
// each enum value is mapped to a group and key in .profrc (see preferences.c)
typedef enum {
    PREF_SPLASH,
    PREF_BEEP,
    PREF_VERCHECK,
    PREF_THEME,
    PREF_TITLEBAR_SHOW,
    PREF_FLASH,
    PREF_INTYPE,
    PREF_HISTORY,
    PREF_MOUSE,
    PREF_OCCUPANTS,
    PREF_OCCUPANTS_SIZE,
    PREF_ROSTER,
    PREF_ROSTER_SIZE,
    PREF_ROSTER_OFFLINE,
    PREF_ROSTER_RESOURCE,
    PREF_ROSTER_BY,
    PREF_MUC_PRIVILEGES,
    PREF_PRESENCE,
    PREF_WRAP,
    PREF_TIME,
    PREF_STATUSES,
    PREF_STATUSES_CONSOLE,
    PREF_STATUSES_CHAT,
    PREF_STATUSES_MUC,
    PREF_STATES,
    PREF_OUTTYPE,
    PREF_NOTIFY_TYPING,
    PREF_NOTIFY_TYPING_CURRENT,
    PREF_NOTIFY_MESSAGE,
    PREF_NOTIFY_MESSAGE_CURRENT,
    PREF_NOTIFY_MESSAGE_TEXT,
    PREF_NOTIFY_ROOM,
    PREF_NOTIFY_ROOM_CURRENT,
    PREF_NOTIFY_ROOM_TEXT,
    PREF_NOTIFY_INVITE,
    PREF_NOTIFY_SUB,
    PREF_CHLOG,
    PREF_GRLOG,
    PREF_AUTOAWAY_CHECK,
    PREF_AUTOAWAY_MODE,
    PREF_AUTOAWAY_MESSAGE,
    PREF_CONNECT_ACCOUNT,
    PREF_DEFAULT_ACCOUNT,
    PREF_LOG_ROTATE,
    PREF_LOG_SHARED,
    PREF_OTR_LOG,
    PREF_OTR_WARN,
    PREF_OTR_POLICY,
<<<<<<< HEAD
    PREF_RESOURCE_TITLE,
    PREF_RESOURCE_MESSAGE
=======
    PREF_EXIT_TITLE,
>>>>>>> 22cc6419
} preference_t;

typedef struct prof_alias_t {
    gchar *name;
    gchar *value;
} ProfAlias;

void prefs_load(void);
void prefs_close(void);

char * prefs_find_login(char *prefix);
void prefs_reset_login_search(void);
char * prefs_autocomplete_boolean_choice(char *prefix);
void prefs_reset_boolean_choice(void);

gint prefs_get_gone(void);
void prefs_set_gone(gint value);

void prefs_set_notify_remind(gint period);
gint prefs_get_notify_remind(void);

void prefs_set_max_log_size(gint value);
gint prefs_get_max_log_size(void);
gint prefs_get_priority(void);
void prefs_set_reconnect(gint value);
gint prefs_get_reconnect(void);
void prefs_set_autoping(gint value);
gint prefs_get_autoping(void);
gint prefs_get_inpblock(void);
void prefs_set_inpblock(gint value);

void prefs_set_occupants_size(gint value);
gint prefs_get_occupants_size(void);
void prefs_set_roster_size(gint value);
gint prefs_get_roster_size(void);

gint prefs_get_autoaway_time(void);
void prefs_set_autoaway_time(gint value);

void prefs_add_login(const char *jid);

gboolean prefs_add_alias(const char * const name, const char * const value);
gboolean prefs_remove_alias(const char * const name);
char* prefs_get_alias(const char * const name);
GList* prefs_get_aliases(void);
void prefs_free_aliases(GList *aliases);

gboolean prefs_get_boolean(preference_t pref);
void prefs_set_boolean(preference_t pref, gboolean value);
char * prefs_get_string(preference_t pref);
void prefs_free_string(char *pref);
void prefs_set_string(preference_t pref, char *value);

#endif<|MERGE_RESOLUTION|>--- conflicted
+++ resolved
@@ -55,6 +55,7 @@
     PREF_VERCHECK,
     PREF_THEME,
     PREF_TITLEBAR_SHOW,
+    PREF_TITLEBAR_GOODBYE,
     PREF_FLASH,
     PREF_INTYPE,
     PREF_HISTORY,
@@ -98,12 +99,8 @@
     PREF_OTR_LOG,
     PREF_OTR_WARN,
     PREF_OTR_POLICY,
-<<<<<<< HEAD
     PREF_RESOURCE_TITLE,
     PREF_RESOURCE_MESSAGE
-=======
-    PREF_EXIT_TITLE,
->>>>>>> 22cc6419
 } preference_t;
 
 typedef struct prof_alias_t {
