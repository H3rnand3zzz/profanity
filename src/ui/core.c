--- conflicted
+++ resolved
@@ -1465,11 +1465,7 @@
 }
 
 void
-<<<<<<< HEAD
-ui_outgoing_private_msg(const char * const fulljid, const char * const message)
-=======
-ui_outgoing_chat_msg_carbon(const char * const from, const char * const barejid,
-    const char * const message)
+ui_outgoing_chat_msg_carbon(const char * const barejid, const char * const message)
 {
     PContact contact = roster_get_contact(barejid);
     ProfWin *window = (ProfWin*)wins_get_chat(barejid);
@@ -1505,14 +1501,12 @@
     ProfChatWin *chatwin = (ProfChatWin*)window;
     chat_state_active(chatwin->state);
 
-    win_save_print(window, '-', NULL, 0, THEME_TEXT_ME, from, message);
+    win_print(window, '-', NULL, 0, THEME_TEXT_ME, "me", message);
     status_bar_active(num);
 }
 
 void
-ui_outgoing_private_msg(const char * const from, const char * const fulljid,
-    const char * const message)
->>>>>>> 385336c1
+ui_outgoing_private_msg(const char * const fulljid, const char * const message)
 {
     ProfWin *window = (ProfWin*)wins_get_private(fulljid);
     int num = 0;
