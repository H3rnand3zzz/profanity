/*
 * inputwin.c
 *
 * Copyright (C) 2012 - 2014 James Booth <boothj5@gmail.com>
 *
 * This file is part of Profanity.
 *
 * Profanity is free software: you can redistribute it and/or modify
 * it under the terms of the GNU General Public License as published by
 * the Free Software Foundation, either version 3 of the License, or
 * (at your option) any later version.
 *
 * Profanity is distributed in the hope that it will be useful,
 * but WITHOUT ANY WARRANTY; without even the implied warranty of
 * MERCHANTABILITY or FITNESS FOR A PARTICULAR PURPOSE.  See the
 * GNU General Public License for more details.
 *
 * You should have received a copy of the GNU General Public License
 * along with Profanity.  If not, see <http://www.gnu.org/licenses/>.
 *
 * In addition, as a special exception, the copyright holders give permission to
 * link the code of portions of this program with the OpenSSL library under
 * certain conditions as described in each individual source file, and
 * distribute linked combinations including the two.
 *
 * You must obey the GNU General Public License in all respects for all of the
 * code used other than OpenSSL. If you modify file(s) with this exception, you
 * may extend this exception to your version of the file(s), but you are not
 * obligated to do so. If you do not wish to do so, delete this exception
 * statement from your version. If you delete this exception statement from all
 * source files in the program, then also delete it here.
 *
 */

#define _XOPEN_SOURCE_EXTENDED
#include "config.h"

#include <stdlib.h>
#include <string.h>
#include <wchar.h>

#ifdef HAVE_NCURSESW_NCURSES_H
#include <ncursesw/ncurses.h>
#elif HAVE_NCURSES_H
#include <ncurses.h>
#endif

#include "command/command.h"
#include "common.h"
#include "config/accounts.h"
#include "config/preferences.h"
#include "config/theme.h"
#include "log.h"
#include "muc.h"
#include "profanity.h"
#include "roster_list.h"
#include "ui/ui.h"
#include "ui/statusbar.h"
#include "ui/inputwin.h"
#include "ui/windows.h"
#include "xmpp/xmpp.h"

#define _inp_win_update_virtual() pnoutrefresh(inp_win, 0, pad_start, rows-1, 0, rows-1, cols-1)

#define KEY_CTRL_A 0001
#define KEY_CTRL_B 0002
#define KEY_CTRL_D 0004
#define KEY_CTRL_E 0005
#define KEY_CTRL_F 0006
#define KEY_CTRL_N 0016
#define KEY_CTRL_P 0020
#define KEY_CTRL_U 0025
#define KEY_CTRL_W 0027

static WINDOW *inp_win;
static int pad_start = 0;
static int rows, cols;
static int inp_size;

static int _handle_edit(int result, const wint_t ch, char *input);
static int _handle_alt_key(char *input, int key);
static void _handle_backspace(int display_size, int inp_x, char *input);
static int _printable(const wint_t ch);
static void _clear_input(void);
static void _go_to_end(int display_size);
<<<<<<< HEAD
static int _get_display_length(char *input);
static void _delete_previous_word(char *input, int *size);
=======
static void _delete_previous_word(char *input);
>>>>>>> ad896ef2

void
create_input_window(void)
{
#ifdef NCURSES_REENTRANT
    set_escdelay(25);
#else
    ESCDELAY = 25;
#endif
    getmaxyx(stdscr, rows, cols);
    inp_win = newpad(1, INP_WIN_MAX);
    wbkgd(inp_win, theme_attrs(THEME_INPUT_TEXT));;
    keypad(inp_win, TRUE);
    wmove(inp_win, 0, 0);
    _inp_win_update_virtual();
}

void
inp_win_resize(void)
{
    int inp_x;
    getmaxyx(stdscr, rows, cols);
    inp_x = getcurx(inp_win);

    // if lost cursor off screen, move contents to show it
    if (inp_x >= pad_start + cols) {
        pad_start = inp_x - (cols / 2);
        if (pad_start < 0) {
            pad_start = 0;
        }
    }

    wbkgd(inp_win, theme_attrs(THEME_INPUT_TEXT));;
    _inp_win_update_virtual();
}

void
inp_non_block(gint timeout)
{
    wtimeout(inp_win, timeout);
}

void
inp_block(void)
{
    wtimeout(inp_win, -1);
}

wint_t
inp_get_char(char *input, int *result)
{
    wint_t ch;
<<<<<<< HEAD
    int display_size = _get_display_length(input);
=======
    int display_size = 0;

    if (inp_size != 0) {
        display_size = g_utf8_strlen(input, inp_size);
    }
>>>>>>> ad896ef2

    // echo off, and get some more input
    noecho();
    *result = wget_wch(inp_win, &ch);

    gboolean in_command = FALSE;
    if ((display_size > 0 && input[0] == '/') ||
            (display_size == 0 && ch == '/')) {
        in_command = TRUE;
    }

    if (*result == ERR) {
        prof_handle_idle();
    }
    if ((*result != ERR) && (*result != KEY_CODE_YES) && !in_command && _printable(ch)) {
        prof_handle_activity();
    }

    // if it wasn't an arrow key etc
    if (!_handle_edit(*result, ch, input)) {
        if (_printable(ch) && *result != KEY_CODE_YES) {
            if (inp_size >= INP_WIN_MAX) {
                return ERR;
            }

            int inp_x = getcurx(inp_win);

            // handle insert if not at end of input
            if (inp_x < display_size) {
                char bytes[MB_CUR_MAX];
                size_t utf_len = wcrtomb(bytes, ch, NULL);

                char *next_ch = g_utf8_offset_to_pointer(input, inp_x);
                char *offset;
                for (offset = &input[inp_size - 1]; offset >= next_ch; offset--) {
                    *(offset + utf_len) = *offset;
                }
                int i;
                for (i = 0; i < utf_len; i++) {
                     *(next_ch + i) = bytes[i];
                }

                inp_size += utf_len;
                input[inp_size] = '\0';
                waddstr(inp_win, next_ch);
                wmove(inp_win, 0, inp_x + 1);

                if (inp_x - pad_start > cols-3) {
                    pad_start++;
                    _inp_win_update_virtual();
                }

            // otherwise just append
            } else {
                char bytes[MB_CUR_MAX+1];
                size_t utf_len = wcrtomb(bytes, ch, NULL);

                // wcrtomb can return (size_t) -1
                if (utf_len < MB_CUR_MAX) {
                    int i;
                    for (i = 0 ; i < utf_len; i++) {
                        input[inp_size++] = bytes[i];
                    }
                    input[inp_size] = '\0';

                    bytes[utf_len] = '\0';
                    waddstr(inp_win, bytes);
                    display_size++;

                    // if gone over screen size follow input
                    int rows, cols;
                    getmaxyx(stdscr, rows, cols);
                    if (display_size - pad_start > cols-2) {
                        pad_start++;
                        _inp_win_update_virtual();
                    }
                }
            }

            cmd_reset_autocomplete();
        }
    }

    echo();

    if (ch == '\n') {
        input[inp_size++] = '\0';
        inp_size = 0;
    }

    return ch;
}

void
inp_get_password(char *passwd)
{
    _clear_input();
    _inp_win_update_virtual();
    doupdate();
    noecho();
    mvwgetnstr(inp_win, 0, 1, passwd, MAX_PASSWORD_SIZE);
    wmove(inp_win, 0, 0);
    echo();
    status_bar_clear();
}

void
inp_put_back(void)
{
    _inp_win_update_virtual();
}

static int
_get_display_length(char *input)
{
    int len = 0;
    gchar *curr = g_utf8_offset_to_pointer(input, 0);
    while (*curr != '\0') {
        gunichar curru = g_utf8_get_char(curr);
        if (g_unichar_iswide(curru)) {
            len += 2;
        } else {
            len ++;
        }
        curr = g_utf8_next_char(curr);
    }

    return len;
}

void
inp_replace_input(char *input, const char * const new_input, int *size)
{
    strncpy(input, new_input, INP_WIN_MAX);
    *size = strlen(input);
    int display_size = _get_display_length(input);
    inp_win_reset();
    input[*size] = '\0';
    waddstr(inp_win, input);
    _go_to_end(display_size);
}

void
inp_win_reset(void)
{
    _clear_input();
    pad_start = 0;
    _inp_win_update_virtual();
}

static void
_clear_input(void)
{
    werase(inp_win);
    wmove(inp_win, 0, 0);
}

/*
 * Deal with command editing, return 1 if ch was an edit
 * key press: up, down, left, right or backspace
 * return 0 if it wasn't
 */
static int
_handle_edit(int result, const wint_t ch, char *input)
{
    char *prev = NULL;
    char *next = NULL;
    int inp_x = 0;
    int next_ch;
<<<<<<< HEAD
    int display_size = _get_display_length(input);
=======
    int display_size = 0;

    if (inp_size != 0) {
        display_size = g_utf8_strlen(input, inp_size);
    }
>>>>>>> ad896ef2

    inp_x = getcurx(inp_win);

    // CTRL-LEFT
    if ((result == KEY_CODE_YES) && (ch == 547 || ch == 545 || ch == 544 || ch == 540 || ch == 539) && (inp_x > 0)) {
        input[inp_size] = '\0';
        gchar *curr_ch = g_utf8_offset_to_pointer(input, inp_x);
        curr_ch = g_utf8_find_prev_char(input, curr_ch);
        gchar *prev_ch;
        gunichar curr_uni;
        gunichar prev_uni;

        while (curr_ch != NULL) {
            curr_uni = g_utf8_get_char(curr_ch);

            if (g_unichar_isspace(curr_uni)) {
                curr_ch = g_utf8_find_prev_char(input, curr_ch);
            } else {
                prev_ch = g_utf8_find_prev_char(input, curr_ch);
                if (prev_ch == NULL) {
                    curr_ch = NULL;
                    break;
                } else {
                    prev_uni = g_utf8_get_char(prev_ch);
                    if (g_unichar_isspace(prev_uni)) {
                        break;
                    } else {
                        curr_ch = prev_ch;
                    }
                }
            }
        }

        if (curr_ch == NULL) {
            inp_x = 0;
            wmove(inp_win, 0, inp_x);
        } else {
            glong offset = g_utf8_pointer_to_offset(input, curr_ch);
            inp_x = offset;
            wmove(inp_win, 0, inp_x);
        }

        // if gone off screen to left, jump left (half a screen worth)
        if (inp_x <= pad_start) {
            pad_start = pad_start - (cols / 2);
            if (pad_start < 0) {
                pad_start = 0;
            }

            _inp_win_update_virtual();
        }
        return 1;

    // CTRL-RIGHT
    } else if ((result == KEY_CODE_YES) && (ch == 562 || ch == 560 || ch == 555 || ch == 559 || ch == 554) && (inp_x < display_size)) {
        input[inp_size] = '\0';
        gchar *curr_ch = g_utf8_offset_to_pointer(input, inp_x);
        gchar *next_ch = g_utf8_find_next_char(curr_ch, NULL);
        gunichar curr_uni;
        gunichar next_uni;
        gboolean moved = FALSE;

        while (g_utf8_pointer_to_offset(input, next_ch) < display_size) {
            curr_uni = g_utf8_get_char(curr_ch);
            next_uni = g_utf8_get_char(next_ch);
            curr_ch = next_ch;
            next_ch = g_utf8_find_next_char(next_ch, NULL);

            if (!g_unichar_isspace(curr_uni) && g_unichar_isspace(next_uni) && moved) {
                break;
            } else {
                moved = TRUE;
            }
        }

        if (next_ch == NULL) {
            inp_x = display_size;
            wmove(inp_win, 0, inp_x);
        } else {
            glong offset = g_utf8_pointer_to_offset(input, curr_ch);
            if (offset == display_size - 1) {
                inp_x = offset + 1;
            } else {
                inp_x = offset;
            }
            wmove(inp_win, 0, inp_x);
        }

        // if gone off screen to right, jump right (half a screen worth)
        if (inp_x > pad_start + cols) {
            pad_start = pad_start + (cols / 2);
            _inp_win_update_virtual();
        }

        return 1;

    // ALT-LEFT
    } else if ((result == KEY_CODE_YES) && (ch == 537 || ch == 542)) {
        ui_previous_win();
        return 1;

    // ALT-RIGHT
    } else if ((result == KEY_CODE_YES) && (ch == 552 || ch == 557)) {
        ui_next_win();
        return 1;

    // other editing keys
    } else {
        switch(ch) {

        case 27: // ESC
            // check for ALT-key
            next_ch = wgetch(inp_win);
            if (next_ch != ERR) {
                return _handle_alt_key(input, next_ch);
            } else {
                inp_size = 0;
                inp_win_reset();
                return 1;
            }

        case 127:
            _handle_backspace(display_size, inp_x, input);
            return 1;
        case KEY_BACKSPACE:
            if (result != KEY_CODE_YES) {
                return 0;
            }
            _handle_backspace(display_size, inp_x, input);
            return 1;

        case KEY_DC: // DEL
            if (result != KEY_CODE_YES) {
                return 0;
            }
        case KEY_CTRL_D:
            if (inp_x == display_size-1) {
                gchar *start = g_utf8_substring(input, 0, inp_x);
                for (inp_size = 0; inp_size < strlen(start); inp_size++) {
                    input[inp_size] = start[inp_size];
                }
                input[inp_size] = '\0';

                g_free(start);

                _clear_input();
                waddstr(inp_win, input);
            } else if (inp_x < display_size-1) {
                gchar *start = g_utf8_substring(input, 0, inp_x);
                gchar *end = g_utf8_substring(input, inp_x+1, inp_size);
                GString *new = g_string_new(start);
                g_string_append(new, end);

                for (inp_size = 0; inp_size < strlen(new->str); inp_size++) {
                    input[inp_size] = new->str[inp_size];
                }
                input[inp_size] = '\0';

                g_free(start);
                g_free(end);
                g_string_free(new, FALSE);

                _clear_input();
                waddstr(inp_win, input);
                wmove(inp_win, 0, inp_x);
            }
            return 1;

        case KEY_LEFT:
            if (result != KEY_CODE_YES) {
                return 0;
            }
        case KEY_CTRL_B:
            if (inp_x > 0) {
                wmove(inp_win, 0, inp_x-1);

                // current position off screen to left
                if (inp_x - 1 < pad_start) {
                    pad_start--;
                    _inp_win_update_virtual();
                }
            }
            return 1;

        case KEY_RIGHT:
            if (result != KEY_CODE_YES) {
                return 0;
            }
        case KEY_CTRL_F:
            if (inp_x < display_size) {
                wmove(inp_win, 0, inp_x+1);

                // current position off screen to right
                if ((inp_x + 1 - pad_start) >= cols) {
                    pad_start++;
                    _inp_win_update_virtual();
                }
            }
            return 1;

        case KEY_UP:
            if (result != KEY_CODE_YES) {
                return 0;
            }
        case KEY_CTRL_P:
            prev = cmd_history_previous(input, &inp_size);
            if (prev) {
                inp_replace_input(input, prev, &inp_size);
            }
            return 1;

        case KEY_DOWN:
            if (result != KEY_CODE_YES) {
                return 0;
            }
        case KEY_CTRL_N:
            next = cmd_history_next(input, &inp_size);
            if (next) {
                inp_replace_input(input, next, &inp_size);
            } else if (inp_size != 0) {
                input[inp_size] = '\0';
                cmd_history_append(input);
                inp_replace_input(input, "", &inp_size);
            }
            return 1;

        case KEY_HOME:
            if (result != KEY_CODE_YES) {
                return 0;
            }
        case KEY_CTRL_A:
            wmove(inp_win, 0, 0);
            pad_start = 0;
            _inp_win_update_virtual();
            return 1;

        case KEY_END:
            if (result != KEY_CODE_YES) {
                return 0;
            }
        case KEY_CTRL_E:
            _go_to_end(display_size);
            return 1;

        case 9: // tab
            if (inp_size != 0) {
                if ((strncmp(input, "/", 1) != 0) && (ui_current_win_type() == WIN_MUC)) {
                    muc_autocomplete(input, &inp_size);
                } else if (strncmp(input, "/", 1) == 0) {
                    cmd_autocomplete(input, &inp_size);
                }
            }
            return 1;

        case KEY_CTRL_W:
            _delete_previous_word(input);
            return 1;
            break;

        case KEY_CTRL_U:
            while (getcurx(inp_win) > 0) {
                _delete_previous_word(input);
            }
            return 1;
            break;

        default:
            return 0;
        }
    }
}

static void
_handle_backspace(int display_size, int inp_x, char *input)
{
    roster_reset_search_attempts();
    if (display_size > 0) {

        // if at end, delete last char
        if (inp_x >= display_size) {
            gchar *start = g_utf8_substring(input, 0, inp_x-1);
            for (inp_size = 0; inp_size < strlen(start); inp_size++) {
                input[inp_size] = start[inp_size];
            }
            input[inp_size] = '\0';

            g_free(start);

            _clear_input();
            waddstr(inp_win, input);
            wmove(inp_win, 0, inp_x -1);

        // if in middle, delete and shift chars left
        } else if (inp_x > 0 && inp_x < display_size) {
            gchar *start = g_utf8_substring(input, 0, inp_x - 1);
            gchar *end = g_utf8_substring(input, inp_x, inp_size);
            GString *new = g_string_new(start);
            g_string_append(new, end);

            for (inp_size = 0; inp_size < strlen(new->str); inp_size++) {
                input[inp_size] = new->str[inp_size];
            }
            input[inp_size] = '\0';

            g_free(start);
            g_free(end);
            g_string_free(new, FALSE);

            _clear_input();
            waddstr(inp_win, input);
            wmove(inp_win, 0, inp_x -1);
        }

        // if gone off screen to left, jump left (half a screen worth)
        if (inp_x <= pad_start) {
            pad_start = pad_start - (cols / 2);
            if (pad_start < 0) {
                pad_start = 0;
            }

            _inp_win_update_virtual();
        }
    }

}

static int
_handle_alt_key(char *input, int key)
{
    switch (key)
    {
        case '1':
            ui_switch_win(1);
            break;
        case '2':
            ui_switch_win(2);
            break;
        case '3':
            ui_switch_win(3);
            break;
        case '4':
            ui_switch_win(4);
            break;
        case '5':
            ui_switch_win(5);
            break;
        case '6':
            ui_switch_win(6);
            break;
        case '7':
            ui_switch_win(7);
            break;
        case '8':
            ui_switch_win(8);
            break;
        case '9':
            ui_switch_win(9);
            break;
        case '0':
            ui_switch_win(0);
            break;
        case KEY_LEFT:
            ui_previous_win();
            break;
        case KEY_RIGHT:
            ui_next_win();
            break;
        case 263:
        case 127:
            _delete_previous_word(input);
            break;
        default:
            break;
    }
    return 1;
}

static void
_delete_previous_word(char *input)
{
    int end_del = getcurx(inp_win);
    int start_del = end_del;

    input[inp_size] = '\0';
    gchar *curr_ch = g_utf8_offset_to_pointer(input, end_del);
    curr_ch = g_utf8_find_prev_char(input, curr_ch);
    gchar *prev_ch;
    gunichar curr_uni;
    gunichar prev_uni;

    while (curr_ch != NULL) {
        curr_uni = g_utf8_get_char(curr_ch);

        if (g_unichar_isspace(curr_uni)) {
            curr_ch = g_utf8_find_prev_char(input, curr_ch);
        } else {
            prev_ch = g_utf8_find_prev_char(input, curr_ch);
            if (prev_ch == NULL) {
                curr_ch = NULL;
                break;
            } else {
                prev_uni = g_utf8_get_char(prev_ch);
                if (g_unichar_isspace(prev_uni)) {
                    break;
                } else {
                    curr_ch = prev_ch;
                }
            }
        }
    }

    if (curr_ch == NULL) {
        start_del = 0;
    } else {
        start_del = g_utf8_pointer_to_offset(input, curr_ch);
    }

    gint len = g_utf8_strlen(input, -1);
    gchar *start_string = g_utf8_substring(input, 0, start_del);
    gchar *end_string = g_utf8_substring(input, end_del, len);

    int i;
    for (i = 0; i < strlen(start_string); i++) {
        input[i] = start_string[i];
    }
    for (i = 0; i < strlen(end_string); i++) {
        input[strlen(start_string)+i] = end_string[i];
    }

    inp_size = strlen(start_string)+i;
    input[inp_size] = '\0';

    _clear_input();
    waddstr(inp_win, input);
    wmove(inp_win, 0, start_del);

    // if gone off screen to left, jump left (half a screen worth)
    if (start_del <= pad_start) {
        pad_start = pad_start - (cols / 2);
        if (pad_start < 0) {
            pad_start = 0;
        }

        _inp_win_update_virtual();
    }
}

static void
_go_to_end(int display_size)
{
    wmove(inp_win, 0, display_size);
    if (display_size > cols-2) {
        pad_start = display_size - cols + 1;
        _inp_win_update_virtual();
    }
}

static int
_printable(const wint_t ch)
{
    char bytes[MB_CUR_MAX+1];
    size_t utf_len = wcrtomb(bytes, ch, NULL);
    bytes[utf_len] = '\0';
    gunichar unichar = g_utf8_get_char(bytes);
    return g_unichar_isprint(unichar) && (ch != KEY_MOUSE);
}<|MERGE_RESOLUTION|>--- conflicted
+++ resolved
@@ -83,12 +83,8 @@
 static int _printable(const wint_t ch);
 static void _clear_input(void);
 static void _go_to_end(int display_size);
-<<<<<<< HEAD
 static int _get_display_length(char *input);
-static void _delete_previous_word(char *input, int *size);
-=======
 static void _delete_previous_word(char *input);
->>>>>>> ad896ef2
 
 void
 create_input_window(void)
@@ -141,15 +137,7 @@
 inp_get_char(char *input, int *result)
 {
     wint_t ch;
-<<<<<<< HEAD
     int display_size = _get_display_length(input);
-=======
-    int display_size = 0;
-
-    if (inp_size != 0) {
-        display_size = g_utf8_strlen(input, inp_size);
-    }
->>>>>>> ad896ef2
 
     // echo off, and get some more input
     noecho();
@@ -319,15 +307,7 @@
     char *next = NULL;
     int inp_x = 0;
     int next_ch;
-<<<<<<< HEAD
     int display_size = _get_display_length(input);
-=======
-    int display_size = 0;
-
-    if (inp_size != 0) {
-        display_size = g_utf8_strlen(input, inp_size);
-    }
->>>>>>> ad896ef2
 
     inp_x = getcurx(inp_win);
 
