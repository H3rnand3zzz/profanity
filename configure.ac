--- conflicted
+++ resolved
@@ -127,29 +127,10 @@
         [AC_MSG_NOTICE([libX11 not found, falling back to profanity auto-away])])
 fi
 
-<<<<<<< HEAD
-AC_CHECK_LIB([resolv], [main], [],
-    [AC_MSG_ERROR([libresolv is required for profanity])])
-AC_CHECK_LIB([ssl], [main], [],
-    [AC_MSG_ERROR([openssl is required for profanity])])
-AC_CHECK_LIB([strophe], [main], [],
-    [AC_MSG_ERROR([libstrophe is required for profanity])])
-AC_CHECK_LIB([ncursesw], [wget_wch], [],
-    [AC_CHECK_LIB([ncurses],[wget_wch],
-	    [AC_MSG_NOTICE([ncursesw not found but trying with ncurses instead])],
-	    [AC_MSG_ERROR([ncurses wide character support is required for profanity])])])
-AC_CHECK_LIB([glib-2.0], [main], [],
-    [AC_MSG_ERROR([glib-2.0 is required for profanity])])
-AC_CHECK_LIB([curl], [main], [],
-    [AC_MSG_ERROR([libcurl is required for profanity])])
-AC_CHECK_LIB([cmocka], [main], [],
-    [AC_MSG_NOTICE([cmocka not found, will not be able to run tests])])
-=======
 ### cmocka is required only for tests, profanity shouldn't be linked with it
 ### TODO: pass cmocka_CFLAGS and cmocka_LIBS to Makefile.am
 PKG_CHECK_MODULES([cmocka], [cmocka], [],
     [AC_MSG_NOTICE([cmocka is not found, will not be able to run tests])])
->>>>>>> 0cdbfecb
 
 ### Check for ncursesw/ncurses.h first, Arch linux uses ncurses.h for ncursesw
 AC_CHECK_HEADERS([ncursesw/ncurses.h], [], [])
